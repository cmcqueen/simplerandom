--- conflicted
+++ resolved
@@ -7,8 +7,9 @@
 
 int main()
 {
-<<<<<<< HEAD
 #if 0
+    simplerandom::mwc1 rng(12345);
+#elif 0
     simplerandom::mwc2 rng(12345);
 #else
     simplerandom::shr3 rng(12345);
@@ -17,9 +18,6 @@
 #if 0
     rng.discard(1000000);
 #endif
-=======
-    simplerandom::mwc1 rng(12345);
->>>>>>> d6c79b18
 
     std::cout << rng() << std::endl;
     std::cout << rng() << std::endl;
